--- conflicted
+++ resolved
@@ -1,4 +1,3 @@
-<<<<<<< HEAD
 # Core dependencies for Streamlit ATS Resume Scoring System
 streamlit>=1.28.0
 pyautogen>=0.2.0
@@ -7,13 +6,4 @@
 python-docx>=0.8.11
 pandas>=1.5.0
 plotly>=5.15.0
-numpy>=1.24.0
-=======
-streamlit          # Web interface
-pyautogen          # Core AutoGen framework
-openai             # LLM provider
-PyPDF2             # PDF processing
-python-docx        # Word document processing
-pandas             # Data handling
-plotly             # Visualization
->>>>>>> 73af536f
+numpy>=1.24.0